--- conflicted
+++ resolved
@@ -87,13 +87,8 @@
       }
 
       key <- .sanitize_key(key, read = TRUE, soft = soft)
-<<<<<<< HEAD
       ## Recall that parentheses around an R expression drop invisibility.
-      if (!is.null(key)) (readRDS(key))
-=======
-      if (is.null(key) || !file.exists(key)) NULL
-      else readRDS(key) # do not use default invisibility
->>>>>>> 1e596079
+      if (!is.null(key) && file.exists(key)) (readRDS(key))
     },
 
     #' Place an object in the registry.
